use anyhow::{bail, Result};
use clap::Subcommand;
use docker_credential::DockerCredential;
use oci_distribution::{secrets::RegistryAuth, Reference};
use std::fs::File;

use crate::{
    oci::{self, PackageConfig},
    resources::AppInstance,
};

#[derive(Clone, Subcommand)]
pub enum Metadata {
    /// Retrieve the JSON schema for the package `spec`.
    Schema { app_instance: String },

    /// Retrieve the list of OCI images referenced by the package.
    /// It can be useful when using private mirror for air-gapped environments.
    Images { app_instance: String },
}

pub async fn run(schema: &Metadata) -> Result<()> {
    match schema {
        Metadata::Schema { app_instance } => {
            let config = fetch_package_config_from_file(app_instance).await?;
            let schema = config.schema()?;
            println!("{schema}");
        }
        Metadata::Images { app_instance } => {
            let config = fetch_package_config_from_file(app_instance).await?;
            let images = config.images();
            for image in images? {
                println!("{image}");
            }
        }
    };
    Ok(())
}

<<<<<<< HEAD
pub async fn fetch_package_config(app_instance: &str) -> Result<PackageConfig> {
=======
async fn fetch_package_config_from_file(app_instance: &str) -> Result<PackageConfig> {
>>>>>>> 560c71b4
    let file = File::open(app_instance)?;
    let app_instance: AppInstance = serde_yaml::from_reader(file)?;
    fetch_package_config_local_auth(&app_instance).await
}

pub async fn fetch_package_config_local_auth(app_instance: &AppInstance) -> Result<PackageConfig> {
    let reference: Reference = app_instance.spec.package.image.parse()?;
    let credentials = docker_credential::get_credential(reference.registry())?;
    let DockerCredential::UsernamePassword(username, password) = credentials else {
        bail!("unsupported docker credentials")
    };
    let auth = RegistryAuth::Basic(username, password);

    let config = oci::fetch_package_config(app_instance, &auth).await?;
    Ok(config)
}<|MERGE_RESOLUTION|>--- conflicted
+++ resolved
@@ -37,11 +37,7 @@
     Ok(())
 }
 
-<<<<<<< HEAD
-pub async fn fetch_package_config(app_instance: &str) -> Result<PackageConfig> {
-=======
 async fn fetch_package_config_from_file(app_instance: &str) -> Result<PackageConfig> {
->>>>>>> 560c71b4
     let file = File::open(app_instance)?;
     let app_instance: AppInstance = serde_yaml::from_reader(file)?;
     fetch_package_config_local_auth(&app_instance).await
