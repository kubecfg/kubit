name: Release

on:
  push:
    tags:
      - v*.*.*

jobs:
  release:
    runs-on: ubuntu-latest
    steps:
      - uses: actions/checkout@c85c95e3d7251135ab7dc9ce3241c5835cc595a9 # v3
      - name: Set up Depot Docker Build
        uses: depot/setup-action@v1
      - name: Login to GHCR
        uses: docker/login-action@465a07811f14bebb1938fbed4728c6a1ff8901fc # v2
        with:
          registry: ghcr.io
          username: ${{ github.actor }}
          password: ${{ secrets.GITHUB_TOKEN }}
      - name: create_release
        id: create_release
        uses: actions/create-release@0cb9c9b65d5d1901c1f53e5e66eaf4afd303e70e # renovate: tag=v1
        env:
          GITHUB_TOKEN: ${{ secrets.GITHUB_TOKEN }}
        with:
          tag_name: ${{ github.ref_name }}
          release_name: ${{ github.ref_name }}
          draft: true
          prerelease: false
<<<<<<< HEAD
      - name: release_image
        uses: docker/build-push-action@2eb1c1961a95fc15694676618e422e8ba1d63825 # v4
=======

  release_image:
    if: ${{ (github.event.workflow_run.conclusion == 'success') && (startsWith(github.ref, 'refs/tags/v')) }} # Skip if Rust workflow fails
    runs-on: ubuntu-latest

    permissions:
      contents: read
      id-token: write
      # Allows pushing to the GitHub Container Registry
      packages: write

    steps:
      - uses: actions/checkout@c85c95e3d7251135ab7dc9ce3241c5835cc595a9 # v3
      - name: Set up Depot Docker Build
        uses: depot/setup-action@v1
      - name: Login to GHCR
        uses: docker/login-action@465a07811f14bebb1938fbed4728c6a1ff8901fc # v2
        with:
          registry: ghcr.io
          username: ${{ github.actor }}
          password: ${{ secrets.GITHUB_TOKEN }}
      - name: Release
        uses: depot/build-push-action@v1
>>>>>>> d7d8d6d9
        with:
          project: vz2l70b5lw
          context: .
          platforms: linux/amd64,linux/arm64
          push: true
          tags: ghcr.io/kubecfg/kubit:${{ github.ref_name }}<|MERGE_RESOLUTION|>--- conflicted
+++ resolved
@@ -28,34 +28,8 @@
           release_name: ${{ github.ref_name }}
           draft: true
           prerelease: false
-<<<<<<< HEAD
       - name: release_image
         uses: docker/build-push-action@2eb1c1961a95fc15694676618e422e8ba1d63825 # v4
-=======
-
-  release_image:
-    if: ${{ (github.event.workflow_run.conclusion == 'success') && (startsWith(github.ref, 'refs/tags/v')) }} # Skip if Rust workflow fails
-    runs-on: ubuntu-latest
-
-    permissions:
-      contents: read
-      id-token: write
-      # Allows pushing to the GitHub Container Registry
-      packages: write
-
-    steps:
-      - uses: actions/checkout@c85c95e3d7251135ab7dc9ce3241c5835cc595a9 # v3
-      - name: Set up Depot Docker Build
-        uses: depot/setup-action@v1
-      - name: Login to GHCR
-        uses: docker/login-action@465a07811f14bebb1938fbed4728c6a1ff8901fc # v2
-        with:
-          registry: ghcr.io
-          username: ${{ github.actor }}
-          password: ${{ secrets.GITHUB_TOKEN }}
-      - name: Release
-        uses: depot/build-push-action@v1
->>>>>>> d7d8d6d9
         with:
           project: vz2l70b5lw
           context: .
